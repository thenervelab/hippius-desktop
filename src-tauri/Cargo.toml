[package]
name = "Hippius"
version = "0.1.0"
description = "Hippius Desktop App"
authors = ["you"]
edition = "2021"

# See more keys and their definitions at https://doc.rust-lang.org/cargo/reference/manifest.html

[lib]
# The `_lib` suffix may seem redundant but it is necessary
# to make the lib name unique and wouldn't conflict with the bin name.
# This seems to be only an issue on Windows, see https://github.com/rust-lang/cargo/issues/8519
name = "tauri_project_lib"
crate-type = ["staticlib", "cdylib", "rlib"]

[build-dependencies]
tauri-build = { version = "2", features = [] }

[dependencies]
tauri = { version = "2", features = [
    'tray-icon',
    'image-ico',
    'image-png'
    ] }
tauri-plugin-opener = "2"
serde = { version = "1", features = ["derive"] }
serde_json = "1"
tokio = { version = "1.45.1", features = ["full"] }
once_cell = "1.21.3"
dirs = "6.0.0"
lazy_static = "1.5.0"
flate2 = "1.1.2"
tar = "0.4.44"
reqwest = { version = "0.12", features = ["blocking", "multipart", "json"] }
zip = "4.2.0"
sodiumoxide = "0.2"
base64 = "0.21"
sha2 = "0.10"
subxt = { version = "0.38", features = ["substrate-compat"] }
sp-core = "34.0.0"
reed-solomon-erasure = "6.0.0"
uuid = { version = "1", features = ["v4"] }
tempfile = "3"
<<<<<<< HEAD
sqlx = { version = "0.7", features = ["sqlite", "runtime-tokio-native-tls"] }
hex = "0.4"
parity-scale-codec = "3.6"
tauri-plugin-fs = "2"
notify = "6.1"
=======
tauri-plugin-fs = "2"
tauri-plugin-dialog = "2"
>>>>>>> 955117fd
<|MERGE_RESOLUTION|>--- conflicted
+++ resolved
@@ -42,13 +42,9 @@
 reed-solomon-erasure = "6.0.0"
 uuid = { version = "1", features = ["v4"] }
 tempfile = "3"
-<<<<<<< HEAD
 sqlx = { version = "0.7", features = ["sqlite", "runtime-tokio-native-tls"] }
 hex = "0.4"
 parity-scale-codec = "3.6"
 tauri-plugin-fs = "2"
 notify = "6.1"
-=======
-tauri-plugin-fs = "2"
-tauri-plugin-dialog = "2"
->>>>>>> 955117fd
+tauri-plugin-dialog = "2"