pub const WSS_ENDPOINT: &str = "wss://rpc.hippius.network";
<<<<<<< HEAD
pub const SYNC_PATH: &str = "/Users/ahmadrao/Downloads/demo-sync";
pub const SYNC_PATH_PRIVATE: &str = "";
=======
pub const SYNC_PATH: &str = "/home/arham/arham/demo-sync";
pub const SYNC_PATH_PRIVATE: &str = "/home/arham/arham/demo-sync";
>>>>>>> 84137474
<|MERGE_RESOLUTION|>--- conflicted
+++ resolved
@@ -1,8 +1,3 @@
 pub const WSS_ENDPOINT: &str = "wss://rpc.hippius.network";
-<<<<<<< HEAD
 pub const SYNC_PATH: &str = "/Users/ahmadrao/Downloads/demo-sync";
-pub const SYNC_PATH_PRIVATE: &str = "";
-=======
-pub const SYNC_PATH: &str = "/home/arham/arham/demo-sync";
-pub const SYNC_PATH_PRIVATE: &str = "/home/arham/arham/demo-sync";
->>>>>>> 84137474
+pub const SYNC_PATH_PRIVATE: &str = "";