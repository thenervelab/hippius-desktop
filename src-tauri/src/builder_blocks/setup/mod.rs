use tauri::{
    Builder, Manager, Wry,
};
use sqlx::sqlite::SqlitePool;
use dirs;
use sqlx::Row;
use crate::{
    commands::node::start_ipfs_daemon,
    DB_POOL,
    constants::substrate::WSS_ENDPOINT,
};

// #[cfg(target_os = "macos")]
// use tauri::api::dialog::blocking::message;

#[cfg(target_os = "macos")]
fn request_macos_permissions() {
    use std::process::Command;
    
    // Request file access permissions programmatically
    let _ = Command::new("osascript")
        .args(&[
            "-e", 
            "tell application \"System Events\" to authorize \"Hippius\" for \"Files and Folders\""
        ])
        .output();
}

async fn ensure_table_schema(pool: &SqlitePool) -> Result<(), sqlx::Error> {
    // Define the expected table schemas
    const TABLE_SCHEMAS: &[(&str, &[(&str, &str)])] = &[
        (
            "user_profiles",
            &[
                ("id", "INTEGER PRIMARY KEY AUTOINCREMENT"),
                ("owner", "TEXT NOT NULL"),
                ("cid", "TEXT NOT NULL"),
                ("file_hash", "TEXT"),
                ("file_name", "TEXT"),
                ("file_size_in_bytes", "INTEGER"),
                ("is_assigned", "BOOLEAN"),
                ("last_charged_at", "INTEGER"),
                ("main_req_hash", "TEXT"),
                ("selected_validator", "TEXT"),
                ("total_replicas", "INTEGER"),
                ("block_number", "INTEGER NOT NULL"),
                ("processed_timestamp", "TIMESTAMP DEFAULT CURRENT_TIMESTAMP"),
                ("profile_cid", "TEXT"),
                ("source", "TEXT"),
                ("miner_ids", "TEXT"),
                ("created_at", "INTEGER"),
                ("type", "TEXT DEFAULT 'public'"),
                ("is_folder", "BOOLEAN DEFAULT 0"),
            ],
        ),
        (
            "sync_folder_files",
            &[
                ("id", "INTEGER PRIMARY KEY AUTOINCREMENT"),
                ("owner", "TEXT NOT NULL"),
                ("cid", "TEXT NOT NULL"),
                ("file_hash", "TEXT"),
                ("file_name", "TEXT"),
                ("file_size_in_bytes", "INTEGER"),
                ("is_assigned", "BOOLEAN"),
                ("last_charged_at", "INTEGER"),
                ("main_req_hash", "TEXT"),
                ("selected_validator", "TEXT"),
                ("total_replicas", "INTEGER"),
                ("block_number", "INTEGER NOT NULL"),
                ("processed_timestamp", "TIMESTAMP DEFAULT CURRENT_TIMESTAMP"),
                ("profile_cid", "TEXT"),
                ("source", "TEXT"),
                ("miner_ids", "TEXT"),
                ("type", "TEXT"),
                ("is_folder", "BOOLEAN"),
            ],
        ),
    ];

    for (table_name, columns) in TABLE_SCHEMAS {
        // Create table if it doesn't exist with basic structure
        let create_table = format!(
            "CREATE TABLE IF NOT EXISTS {} ({})",
            table_name,
            columns
                .iter()
                .map(|(name, typ)| format!("{} {}", name, typ))
                .collect::<Vec<_>>()
                .join(", ")
        );
        sqlx::query(&create_table).execute(pool).await?;

        // Check and add any missing columns
        let pragma_sql = format!("PRAGMA table_info({})", table_name);
        let columns_info = sqlx::query(&pragma_sql)
            .fetch_all(pool)
            .await?;

        for (column_name, column_type) in *columns {
            let column_exists = columns_info.iter().any(|row| {
                let name: String = row.get("name");
                name == *column_name
            });

            if !column_exists {
                println!("[Setup] Adding column {} to table {}", column_name, table_name);
                sqlx::query(
                    &format!("ALTER TABLE {} ADD COLUMN {} {}", table_name, column_name, column_type)
                )
                .execute(pool)
                .await?;
            }
        }
    }

    // Create other tables that don't need schema migration
    sqlx::query(
        "CREATE TABLE IF NOT EXISTS encryption_keys (
            id INTEGER PRIMARY KEY AUTOINCREMENT,
            key_name TEXT NOT NULL UNIQUE,
            key BLOB NOT NULL
        )"
    )
    .execute(pool)
    .await?;

    sqlx::query(
        "CREATE TABLE IF NOT EXISTS sync_paths (
            id INTEGER PRIMARY KEY AUTOINCREMENT,
            path TEXT NOT NULL,
            type TEXT NOT NULL UNIQUE,
            timestamp INTEGER NOT NULL
        )"
    )
    .execute(pool)
    .await?;

    sqlx::query(
        "CREATE TABLE IF NOT EXISTS wss_endpoint (
            id INTEGER PRIMARY KEY CHECK (id = 1),
            endpoint TEXT NOT NULL,
            updated_at TIMESTAMP DEFAULT CURRENT_TIMESTAMP
        )"
    )
    .execute(pool)
    .await?;

    Ok(())
}

    pub fn setup(builder: Builder<Wry>) -> Builder<Wry> {
        builder.setup(|app| {
            println!("[Setup] .setup() closure called in setup.rs");
            
            let handle = app.handle().clone();
            
            // Show macOS permission guidance on first run
            #[cfg(target_os = "macos")]
            {
                let app_handle = app.handle().clone();
                std::thread::spawn(move || {
                    std::thread::sleep(std::time::Duration::from_secs(2));
<<<<<<< HEAD
                    // let _ = message(
                    //     Some(&app_handle.get_webview_window("main").unwrap()),
=======

                    // // Using the dialog plugin
                    // app_handle.dialog().message(
>>>>>>> 7bf207c5
                    //     "Hippius Setup",
                    //     "Hippius needs file and network access to sync your data.\n\nClick OK to grant permissions automatically, or manually grant them in System Preferences > Security & Privacy > Privacy."
                    // );
                    
                    // Request permissions programmatically
                    request_macos_permissions();
                });
            }
            
            // Spawn async task for database initialization and IPFS daemon
            tauri::async_runtime::spawn(async move {
                println!("[Setup] async block started in setup.rs");
                
                // Database initialization
                let home_dir = dirs::home_dir().expect("Failed to get home directory");
                let db_dir = home_dir.join(".hippius");
                let db_path = db_dir.join("hippius.db");
                println!("[Setup] DB path: {}", db_path.display());

                std::fs::create_dir_all(&db_dir).expect("Failed to create .hippius directory");

                if !db_path.exists() {
                    std::fs::File::create(&db_path).expect("Failed to create database file");
                }

                let db_url = format!("sqlite:{}", db_path.display());
                let pool = SqlitePool::connect(&db_url).await.unwrap();
                DB_POOL.set(pool.clone()).unwrap();

                // Ensure all tables and columns exist
                if let Err(e) = ensure_table_schema(&pool).await {
                    eprintln!("[Setup] Failed to ensure table schema: {}", e);
                    return;
                }

                // Set default values for existing records
                if let Err(e) = sqlx::query(
                    r#"
                    UPDATE user_profiles 
                    SET type = CASE 
                        WHEN file_name LIKE '%.ec' OR file_name LIKE '%.ec_metadata' THEN 'private'
                        ELSE 'public'
                    END,
                    is_folder = CASE 
                        WHEN file_name LIKE '%.folder' OR file_name LIKE '%.folder.ec' THEN 1
                        ELSE 0
                    END,
                    source = COALESCE(source, 'Hippius')
                    WHERE type IS NULL OR is_folder IS NULL OR source IS NULL
                    "#
                ).execute(&pool).await {
                    eprintln!("[Setup] Failed to update type, is_folder, and source columns in user_profiles: {}", e);
                }

                // Set default values for sync_folder_files
                if let Err(e) = sqlx::query(
                    r#"
                    UPDATE sync_folder_files 
                    SET type = 'public',
                        is_folder = 0,
                        source = 'Hippius'
                    WHERE type IS NULL OR is_folder IS NULL OR source IS NULL
                    "#
                ).execute(&pool).await {
                    eprintln!("[Setup] Failed to update default values in sync_folder_files: {}", e);
                }

                // Check if any encryption keys exist, create one if none found
                let key_exists: Option<(i64,)> = sqlx::query_as(
                    "SELECT COUNT(*) as count FROM encryption_keys"
                )
                .fetch_optional(&pool)
                .await
                .unwrap_or(Some((0,)));

                if let Some((count,)) = key_exists {
                    if count == 0 {
                        println!("[Setup] No encryption keys found, creating initial key...");
                        if let Err(e) = crate::utils::accounts::create_and_store_encryption_key().await {
                            eprintln!("[Setup] Failed to create initial encryption key: {}", e);
                        } else {
                            println!("[Setup] Initial encryption key created successfully");
                        }
                    } else {
                        println!("[Setup] Found {} existing encryption key(s)", count);
                    }
                }

                // Initialize WSS endpoint if it doesn't exist
                let endpoint_exists: Option<(i64,)> = sqlx::query_as(
                    "SELECT COUNT(*) as count FROM wss_endpoint"
                )
                .fetch_optional(&pool)
                .await
                .unwrap_or(Some((0,)));

                if let Some((count,)) = endpoint_exists {
                    if count == 0 {
                        println!("[Setup] No WSS endpoint found, creating default endpoint...");
                        if let Err(e) = sqlx::query(
                            "INSERT INTO wss_endpoint (id, endpoint) VALUES (1, ?)"
                        )
                        .bind(WSS_ENDPOINT)
                        .execute(&pool)
                        .await {
                            eprintln!("[Setup] Failed to create default WSS endpoint: {}", e);
                        } else {
                            println!("[Setup] Default WSS endpoint created successfully");
                        }
                    } else {
                        println!("[Setup] WSS endpoint already exists");
                    }
                }

                println!("[Setup] Database initialized successfully");

                // Start IPFS daemon
                if let Err(e) = start_ipfs_daemon(handle).await {
                    eprintln!("Failed to start IPFS daemon: {e:?}");
                }
            });
            
            Ok(())
        })
    }<|MERGE_RESOLUTION|>--- conflicted
+++ resolved
@@ -161,17 +161,6 @@
                 let app_handle = app.handle().clone();
                 std::thread::spawn(move || {
                     std::thread::sleep(std::time::Duration::from_secs(2));
-<<<<<<< HEAD
-                    // let _ = message(
-                    //     Some(&app_handle.get_webview_window("main").unwrap()),
-=======
-
-                    // // Using the dialog plugin
-                    // app_handle.dialog().message(
->>>>>>> 7bf207c5
-                    //     "Hippius Setup",
-                    //     "Hippius needs file and network access to sync your data.\n\nClick OK to grant permissions automatically, or manually grant them in System Preferences > Security & Privacy > Privacy."
-                    // );
                     
                     // Request permissions programmatically
                     request_macos_permissions();
