// Prevents additional console window on Windows in release, DO NOT REMOVE!!
#![cfg_attr(not(debug_assertions), windows_subsystem = "windows")]

mod builder_blocks;
mod commands;
mod constants;
mod folder_sync;
mod substrate_client;
mod user_profile_sync;
mod user_storage_requests_sync;
mod utils;
mod ipfs;

use crate::folder_sync::{get_sync_status, start_folder_sync_tauri};
use crate::user_profile_sync::get_user_synced_files;
use crate::user_profile_sync::start_user_profile_sync_tauri;
use crate::user_storage_requests_sync::get_user_storage_requests;
use crate::user_storage_requests_sync::start_user_storage_requests_sync_tauri;
use crate::ipfs::{get_ipfs_node_info, get_ipfs_bandwidth, get_ipfs_peers};
use builder_blocks::{on_window_event::on_window_event, setup::setup};
use commands::ipfs_commands::{
    download_and_decrypt_file, encrypt_and_upload_file, read_file, write_file,
};
use commands::node::{get_current_setup_phase, start_ipfs_daemon, stop_ipfs_daemon};
use commands::substrate_tx::{get_sync_path, storage_request_tauri, storage_unpin_request_tauri};
use dirs;
use once_cell::sync::OnceCell;
use sqlx::sqlite::SqlitePool;
use tauri::{Builder, Manager};

pub static DB_POOL: OnceCell<SqlitePool> = OnceCell::new();

fn main() {
    sodiumoxide::init().unwrap();
    println!("[Main] Application starting...");

    let builder = Builder::default()
        .plugin(tauri_plugin_opener::init())
        .plugin(tauri_plugin_dialog::init())
        .plugin(tauri_plugin_fs::init())
        .invoke_handler(tauri::generate_handler![
            start_ipfs_daemon,
            stop_ipfs_daemon,
            get_current_setup_phase,
            encrypt_and_upload_file,
            download_and_decrypt_file,
            write_file,
            read_file,
            storage_request_tauri,
            storage_unpin_request_tauri,
            get_sync_path,
            start_user_profile_sync_tauri,
            start_folder_sync_tauri,
            get_user_synced_files,
            start_user_storage_requests_sync_tauri,
            get_user_storage_requests,
            get_sync_status,
<<<<<<< HEAD
            ipfs::get_ipfs_node_info,
            ipfs::get_ipfs_bandwidth,
            ipfs::get_ipfs_peers
=======
            get_ipfs_node_info,
            get_ipfs_bandwidth,
            get_ipfs_peers
>>>>>>> 6ed3e237
        ]);

    let builder = setup(builder);
    let builder = on_window_event(builder);

    println!("[Main] Running Tauri application...");
    builder
        .run(tauri::generate_context!())
        .expect("error while running tauri application");
}<|MERGE_RESOLUTION|>--- conflicted
+++ resolved
@@ -55,15 +55,9 @@
             start_user_storage_requests_sync_tauri,
             get_user_storage_requests,
             get_sync_status,
-<<<<<<< HEAD
-            ipfs::get_ipfs_node_info,
-            ipfs::get_ipfs_bandwidth,
-            ipfs::get_ipfs_peers
-=======
             get_ipfs_node_info,
             get_ipfs_bandwidth,
             get_ipfs_peers
->>>>>>> 6ed3e237
         ]);
 
     let builder = setup(builder);
