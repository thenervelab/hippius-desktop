--- conflicted
+++ resolved
@@ -1,19 +1,19 @@
+use std::time::Duration;
+use tokio::time;
+use crate::substrate_client::get_substrate_client;
+use subxt::utils::AccountId32;
+use reqwest::Client;
+use crate::DB_POOL;
 use crate::commands::substrate_tx::custom_runtime;
-use crate::substrate_client::get_substrate_client;
-use crate::DB_POOL;
 use hex;
-use once_cell::sync::Lazy;
-use reqwest::Client;
 use serde::Serialize;
 use serde_json;
 use sqlx::FromRow;
-use sqlx::Row;
 use std::collections::HashSet;
 use std::sync::Mutex;
-use std::time::Duration;
+use once_cell::sync::Lazy;
+use sqlx::Row;
 use subxt::storage::StorageKeyValuePair;
-use subxt::utils::AccountId32;
-use tokio::time;
 
 static SYNCING_ACCOUNTS: Lazy<Mutex<HashSet<String>>> = Lazy::new(|| Mutex::new(HashSet::new()));
 
@@ -84,7 +84,7 @@
             let storage_query = custom_runtime::storage()
                 .ipfs_pallet()
                 .user_storage_requests_iter();
-
+            
             let mut iter = match storage.iter(storage_query).await {
                 Ok(i) => i,
                 Err(e) => {
@@ -92,24 +92,21 @@
                     continue;
                 }
             };
-
+            
             let mut storage_requests = Vec::new();
             let mut total_entries = 0;
             while let Some(result) = iter.next().await {
                 total_entries += 1;
                 match result {
-                    Ok(StorageKeyValuePair {
-                        key_bytes, value, ..
-                    }) => {
+                    Ok(StorageKeyValuePair { key_bytes, value, .. }) => {
                         // Log raw key bytes and value for debugging
                         if let Some(storage_request) = value {
                             if storage_request.owner == account {
-                                let file_hash_str =
-                                    decode_bounded_vec_to_string(&storage_request.file_hash.0);
-                                let decoded_hash = hex::decode(&file_hash_str.as_bytes().to_vec())
-                                    .unwrap_or_else(|_| Vec::new());
-                                let hash_str =
-                                    std::str::from_utf8(&decoded_hash).unwrap_or_else(|_| "");
+                                let file_hash_str = decode_bounded_vec_to_string(&storage_request.file_hash.0);
+                                let decoded_hash  = hex::decode(&file_hash_str.as_bytes().to_vec()).unwrap_or_else(|_| Vec::new());
+                                let hash_str = std::str::from_utf8(&decoded_hash).unwrap_or_else(|_| {
+                                    ""
+                                });
                                 let hash_string = hash_str.to_string();
                                 storage_requests.push((hash_string, storage_request));
                             }
@@ -122,12 +119,11 @@
             }
 
             if let Some(pool) = DB_POOL.get() {
-                let _ =
-                    sqlx::query("DELETE FROM user_profiles WHERE owner = ? AND is_assigned = ?")
-                        .bind(&account_id)
-                        .bind(false)
-                        .execute(pool)
-                        .await;
+                let _ = sqlx::query("DELETE FROM user_profiles WHERE owner = ? AND is_assigned = ?")
+                    .bind(&account_id)
+                    .bind(false)
+                    .execute(pool)
+                    .await;
 
                 for (file_hash_str, storage_request) in &storage_requests {
                     let file_name = decode_bounded_vec_to_string(&storage_request.file_name.0);
@@ -136,9 +132,7 @@
                     let block_number = storage_request.last_charged_at as i64;
 
                     let miner_ids_json = if let Some(miner_ids) = &storage_request.miner_ids {
-                        let miner_ids_vec: Vec<String> = miner_ids
-                            .0
-                            .iter()
+                        let miner_ids_vec: Vec<String> = miner_ids.0.iter()
                             .map(|id| decode_bounded_vec_to_string(&id.0))
                             .collect();
                         serde_json::to_string(&miner_ids_vec).unwrap_or_else(|_| "[]".to_string())
@@ -150,13 +144,8 @@
                         "INSERT INTO user_profiles (
                             owner, file_hash, file_name, total_replicas, 
                             last_charged_at, selected_validator, 
-<<<<<<< HEAD
-                            is_assigned, main_req_hash, source, cid, profile_cid, block_number
-                        ) VALUES (?, ?, ?, ?, ?, ?, ?, ?, ?, ?, ?, ?)",
-=======
                             is_assigned, main_req_hash, source, cid, profile_cid, block_number, miner_ids
                         ) VALUES (?, ?, ?, ?, ?, ?, ?, ?, ?, ?, ?, ?, ?)"
->>>>>>> aa06b669
                     )
                     .bind(&owner_ss58)
                     .bind(&file_hash_str)
@@ -175,13 +164,11 @@
                     .await;
 
                     match insert_result {
-                        Ok(_) => {}
-                        Err(e) => eprintln!(
-                            "[StorageRequestsSync] Failed to insert storage request '{}': {e}",
-                            file_name
-                        ),
+                        Ok(_) => {},
+                        Err(e) => eprintln!("[StorageRequestsSync] Failed to insert storage request '{}': {e}", file_name),
                     }
                 }
+
             }
             time::sleep(Duration::from_secs(120)).await;
         }
@@ -203,7 +190,7 @@
                    is_assigned, main_req_hash, source
               FROM user_profiles
              WHERE owner = ? AND is_assigned = ?
-            "#,
+            "#
         )
         .bind(&owner)
         .bind(false);
