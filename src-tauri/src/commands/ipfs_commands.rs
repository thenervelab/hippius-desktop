use crate::commands::types::*;
use crate::constants::folder_sync::{DEFAULT_CHUNK_SIZE, DEFAULT_K, DEFAULT_M};
use crate::utils::{
    accounts::{decrypt_file_for_account, encrypt_file_for_account},
    file_operations::request_file_storage,
    ipfs::{download_from_ipfs, upload_to_ipfs},
};
use crate::DB_POOL;
use once_cell::sync::Lazy;
use reed_solomon_erasure::galois_8::ReedSolomon;
use serde::{Deserialize, Serialize};
use sha2::{Digest, Sha256};
use sodiumoxide::crypto::secretbox;
use std::fs;
use std::io::{Read, Write};
use std::path::PathBuf;
use tempfile::tempdir;
<<<<<<< HEAD
use tokio::sync::Mutex;
use uuid::Uuid;
=======
use crate::DB_POOL;
use crate::commands::types::*;
use once_cell::sync::Lazy;
use tokio::sync::Mutex;
use crate::constants::folder_sync::{DEFAULT_K, DEFAULT_M, DEFAULT_CHUNK_SIZE};
>>>>>>> 250d3f36

#[tauri::command]
pub async fn encrypt_and_upload_file(
    account_id: String,
    file_path: String,
<<<<<<< HEAD
    seed_phrase: String,
) -> Result<String, String> {
    use std::path::Path;

=======
    seed_phrase: String
) -> Result<String, String> {
    use std::path::Path;
    
>>>>>>> 250d3f36
    let api_url = "http://127.0.0.1:5001";
    let k = DEFAULT_K;
    let m = DEFAULT_M;
    let chunk_size = DEFAULT_CHUNK_SIZE; // 1MB
<<<<<<< HEAD

=======
    
>>>>>>> 250d3f36
    // Extract file name from file_path
    let file_name = Path::new(&file_path)
        .file_name()
        .map(|s| s.to_string_lossy().to_string())
        .ok_or_else(|| "Invalid file path, cannot extract file name".to_string())?;

    // Check if file already exists in DB for this account
    if let Some(pool) = DB_POOL.get() {
        let row: Option<(String,)> = sqlx::query_as(
            "SELECT file_name FROM user_profiles WHERE owner = ? AND file_name = ? LIMIT 1",
        )
        .bind(&account_id)
        .bind(&file_name)
        .fetch_optional(pool)
        .await
        .map_err(|e| format!("DB error: {e}"))?;
        if row.is_some() {
            return Err(format!(
                "File '{}' already exists for this user.",
                file_name
            ));
        }
    }

    let file_path_cloned = file_path.clone();
    let api_url_cloned = api_url.to_string();
    // Run blocking work and return file_name and metadata_cid
    let (file_name, metadata_cid) = tokio::task::spawn_blocking(move || {
        // Read file
        let file_data = fs::read(&file_path_cloned).map_err(|e| e.to_string())?;
        // Calculate original file hash
        let mut hasher = Sha256::new();
        hasher.update(&file_data);
        let original_file_hash = format!("{:x}", hasher.finalize());

        // Encrypt using centralized function
        let to_process = encrypt_file_for_account(&account_id, &file_data)?;
        // Split into chunks
        let mut chunks = vec![];
        for i in (0..to_process.len()).step_by(chunk_size) {
            let mut chunk = to_process[i..std::cmp::min(i + chunk_size, to_process.len())].to_vec();
            if chunk.len() < chunk_size {
                chunk.resize(chunk_size, 0);
            }
            chunks.push(chunk);
        }
        // Erasure code each chunk
        let r = ReedSolomon::new(k, m - k).map_err(|e| format!("ReedSolomon error: {e}"))?;
        let temp_dir = tempdir().map_err(|e| e.to_string())?;
        let mut all_chunk_info = vec![];
        let file_id = Uuid::new_v4().to_string();
        for (orig_idx, chunk) in chunks.iter().enumerate() {
            // Split chunk into k sub-blocks
            let sub_block_size = (chunk.len() + k - 1) / k;
            let sub_blocks: Vec<Vec<u8>> = (0..k)
                .map(|j| {
                    let start = j * sub_block_size;
                    let end = std::cmp::min(start + sub_block_size, chunk.len());
                    let mut sub_block = chunk[start..end].to_vec();
                    if sub_block.len() < sub_block_size {
                        sub_block.resize(sub_block_size, 0);
                    }
                    sub_block
                })
                .collect();
            // Prepare m shards
            let mut shards: Vec<Option<Vec<u8>>> = sub_blocks.into_iter().map(Some).collect();
            for _ in k..m {
                shards.push(Some(vec![0u8; sub_block_size]));
            }
            // Encode
            let mut shard_refs: Vec<_> = shards
                .iter_mut()
                .map(|x| x.as_mut().unwrap().as_mut_slice())
                .collect();
            r.encode(&mut shard_refs)
                .map_err(|e| format!("ReedSolomon encode error: {e}"))?;
            // Write and upload each shard
            for (share_idx, shard) in shard_refs.iter().enumerate() {
                let chunk_name = format!("{}_chunk_{}_{}.ec", file_id, orig_idx, share_idx);
                let chunk_path = temp_dir.path().join(&chunk_name);
                let mut f = fs::File::create(&chunk_path).map_err(|e| e.to_string())?;
                f.write_all(shard).map_err(|e| e.to_string())?;
                let cid = upload_to_ipfs(&api_url_cloned, chunk_path.to_str().unwrap())
                    .map_err(|e| e.to_string())?;
                all_chunk_info.push(ChunkInfo {
                    name: chunk_name,
                    cid,
                    original_chunk: orig_idx,
                    share_idx,
                    size: shard.len(),
                });
            }
        }
        // Build metadata
        let file_name = std::path::Path::new(&file_path_cloned)
            .file_name()
            .unwrap()
            .to_string_lossy()
            .to_string();
        let file_extension = std::path::Path::new(&file_path_cloned)
            .extension()
            .map(|s| s.to_string_lossy().to_string())
            .unwrap_or_default();
        let encrypted_size = to_process.len();
        let metadata = Metadata {
            original_file: OriginalFileInfo {
                name: file_name.clone(),
                size: file_data.len(),
                hash: original_file_hash, // <-- store the hash here!
                extension: file_extension,
            },
            erasure_coding: ErasureCodingInfo {
                k,
                m,
                chunk_size,
                encrypted: true,
                file_id: file_id.clone(),
                encrypted_size,
            },
            chunks: all_chunk_info,
            metadata_cid: None,
        };
        // Write metadata to temp file
        let metadata_path = temp_dir.path().join(format!("{}_metadata.json", file_id));
        let metadata_json = serde_json::to_string_pretty(&metadata).map_err(|e| e.to_string())?;
        fs::write(&metadata_path, metadata_json.as_bytes()).map_err(|e| e.to_string())?;
        // Upload metadata
        let metadata_cid = upload_to_ipfs(&api_url_cloned, metadata_path.to_str().unwrap())
            .map_err(|e| e.to_string())?;
        Ok::<(String, String), String>((file_name, metadata_cid))
    })
    .await
    .map_err(|e| e.to_string())??;

    // Log the metadata CID
    println!(" Metadata CID: {}", metadata_cid);

    // Call request_file_storage and log its returned CID
<<<<<<< HEAD
    let storage_result =
        request_file_storage(&file_name, &metadata_cid, api_url, &seed_phrase).await;
=======
    let storage_result = request_file_storage(&file_name, &metadata_cid, api_url, &seed_phrase).await;
>>>>>>> 250d3f36
    match &storage_result {
        Ok(res) => println!("[encrypt_and_upload_file] : {}", res),
        Err(e) => println!("[encrypt_and_upload_file] Storage request error: {}", e),
    }
    Ok(metadata_cid)
}

#[tauri::command]
pub async fn download_and_decrypt_file(
    account_id: String,
    metadata_cid: String,
    output_file: String,
) -> Result<(), String> {
    // Define the API URL inside the function
    let api_url = "http://127.0.0.1:5001";
<<<<<<< HEAD

=======
    
>>>>>>> 250d3f36
    tokio::task::spawn_blocking(move || {
        // Download metadata
        let metadata_bytes =
            download_from_ipfs(&api_url, &metadata_cid).map_err(|e| e.to_string())?;
        let metadata: Metadata =
            serde_json::from_slice(&metadata_bytes).map_err(|e| e.to_string())?;

        let k = metadata.erasure_coding.k;
        let m = metadata.erasure_coding.m;
        let chunk_size = metadata.erasure_coding.chunk_size;
        let file_hash = &metadata.original_file.hash;
        // Group chunks by original chunk index
        let mut chunk_map: std::collections::HashMap<usize, Vec<&ChunkInfo>> =
            std::collections::HashMap::new();
        for chunk in &metadata.chunks {
            chunk_map
                .entry(chunk.original_chunk)
                .or_default()
                .push(chunk);
        }

        let mut reconstructed_chunks = Vec::with_capacity(chunk_map.len());

        for orig_idx in 0..chunk_map.len() {
            let available_chunks = chunk_map.get(&orig_idx).ok_or("Missing chunk info")?;
            // Download shards into Vec<Option<Vec<u8>>>
            let mut shards: Vec<Option<Vec<u8>>> = vec![None; m];
            for chunk in available_chunks {
                let data = download_from_ipfs(&api_url, &chunk.cid).map_err(|e| e.to_string())?;
                shards[chunk.share_idx] = Some(data);
            }

            // Check if we have enough
            let available_count = shards.iter().filter(|s| s.is_some()).count();
            if available_count < k {
                return Err(format!(
                    "Not enough shards for chunk {}: found {}, need {}",
                    orig_idx, available_count, k
                ));
            }

            // Reconstruct
            let r = ReedSolomon::new(k, m - k).map_err(|e| format!("ReedSolomon error: {e}"))?;
            r.reconstruct_data(&mut shards)
                .map_err(|e| format!("Reconstruction failed: {e}"))?;

            // Calculate how many bytes to take for this chunk
            let is_last_chunk = orig_idx == chunk_map.len() - 1;
            let encrypted_size = metadata.erasure_coding.encrypted_size;
            let chunk_bytes_needed = if !is_last_chunk {
                chunk_size
            } else {
                // For the last chunk, only take the remaining bytes needed
                let total_bytes_so_far: usize = chunk_size * orig_idx;
                encrypted_size.saturating_sub(total_bytes_so_far)
            };

            let mut chunk_data = Vec::with_capacity(chunk_bytes_needed);
            let mut bytes_collected = 0;
            for i in 0..k {
                if let Some(ref shard) = shards[i] {
                    let bytes_to_take =
                        std::cmp::min(chunk_bytes_needed - bytes_collected, shard.len());
                    chunk_data.extend_from_slice(&shard[..bytes_to_take]);
                    bytes_collected += bytes_to_take;
                    if bytes_collected == chunk_bytes_needed {
                        break;
                    }
                }
            }
            reconstructed_chunks.push(chunk_data);
        }

        // Combine chunks
        let mut encrypted_data = Vec::new();
        for chunk in reconstructed_chunks {
            encrypted_data.extend_from_slice(&chunk);
        }
        // Truncate to expected total
        let encrypted_size = metadata.erasure_coding.encrypted_size;
        if encrypted_data.len() > encrypted_size {
            encrypted_data.truncate(encrypted_size);
        }
        // Decrypt using centralized function
        let decrypted_data = decrypt_file_for_account(&account_id, &encrypted_data)?;
        // Hash check
        let mut hasher = Sha256::new();
        hasher.update(&decrypted_data);
        let actual_hash = format!("{:x}", hasher.finalize());
        if actual_hash != *file_hash {
            return Err(format!(
                "Hash mismatch: expected {}, got {}",
                file_hash, actual_hash
            ));
        }
        // Save
        std::fs::write(output_file.clone(), decrypted_data).map_err(|e| e.to_string())?;
        let mut hasher = Sha256::new();
        hasher.update(&encrypted_data);
        Ok(())
    })
    .await
    .map_err(|e| e.to_string())?
}

#[tauri::command]
pub fn write_file(path: String, data: Vec<u8>) -> Result<(), String> {
    std::fs::write(path, data).map_err(|e| e.to_string())
}

#[tauri::command]
pub fn read_file(path: String) -> Result<Vec<u8>, String> {
    std::fs::read(path).map_err(|e| e.to_string())
}<|MERGE_RESOLUTION|>--- conflicted
+++ resolved
@@ -1,55 +1,40 @@
-use crate::commands::types::*;
-use crate::constants::folder_sync::{DEFAULT_CHUNK_SIZE, DEFAULT_K, DEFAULT_M};
 use crate::utils::{
-    accounts::{decrypt_file_for_account, encrypt_file_for_account},
-    file_operations::request_file_storage,
-    ipfs::{download_from_ipfs, upload_to_ipfs},
+    accounts::{
+        encrypt_file_for_account, decrypt_file_for_account
+    },
+    ipfs::{
+        download_from_ipfs,upload_to_ipfs
+    },
+    file_operations::request_file_storage
 };
-use crate::DB_POOL;
-use once_cell::sync::Lazy;
+use uuid::Uuid;
+use std::fs;
 use reed_solomon_erasure::galois_8::ReedSolomon;
 use serde::{Deserialize, Serialize};
 use sha2::{Digest, Sha256};
 use sodiumoxide::crypto::secretbox;
-use std::fs;
 use std::io::{Read, Write};
 use std::path::PathBuf;
 use tempfile::tempdir;
-<<<<<<< HEAD
-use tokio::sync::Mutex;
-use uuid::Uuid;
-=======
 use crate::DB_POOL;
 use crate::commands::types::*;
 use once_cell::sync::Lazy;
 use tokio::sync::Mutex;
 use crate::constants::folder_sync::{DEFAULT_K, DEFAULT_M, DEFAULT_CHUNK_SIZE};
->>>>>>> 250d3f36
 
 #[tauri::command]
 pub async fn encrypt_and_upload_file(
     account_id: String,
     file_path: String,
-<<<<<<< HEAD
-    seed_phrase: String,
-) -> Result<String, String> {
-    use std::path::Path;
-
-=======
     seed_phrase: String
 ) -> Result<String, String> {
     use std::path::Path;
     
->>>>>>> 250d3f36
     let api_url = "http://127.0.0.1:5001";
     let k = DEFAULT_K;
     let m = DEFAULT_M;
     let chunk_size = DEFAULT_CHUNK_SIZE; // 1MB
-<<<<<<< HEAD
-
-=======
     
->>>>>>> 250d3f36
     // Extract file name from file_path
     let file_name = Path::new(&file_path)
         .file_name()
@@ -59,7 +44,7 @@
     // Check if file already exists in DB for this account
     if let Some(pool) = DB_POOL.get() {
         let row: Option<(String,)> = sqlx::query_as(
-            "SELECT file_name FROM user_profiles WHERE owner = ? AND file_name = ? LIMIT 1",
+            "SELECT file_name FROM user_profiles WHERE owner = ? AND file_name = ? LIMIT 1"
         )
         .bind(&account_id)
         .bind(&file_name)
@@ -67,10 +52,7 @@
         .await
         .map_err(|e| format!("DB error: {e}"))?;
         if row.is_some() {
-            return Err(format!(
-                "File '{}' already exists for this user.",
-                file_name
-            ));
+            return Err(format!("File '{}' already exists for this user.", file_name));
         }
     }
 
@@ -104,17 +86,15 @@
         for (orig_idx, chunk) in chunks.iter().enumerate() {
             // Split chunk into k sub-blocks
             let sub_block_size = (chunk.len() + k - 1) / k;
-            let sub_blocks: Vec<Vec<u8>> = (0..k)
-                .map(|j| {
-                    let start = j * sub_block_size;
-                    let end = std::cmp::min(start + sub_block_size, chunk.len());
-                    let mut sub_block = chunk[start..end].to_vec();
-                    if sub_block.len() < sub_block_size {
-                        sub_block.resize(sub_block_size, 0);
-                    }
-                    sub_block
-                })
-                .collect();
+            let sub_blocks: Vec<Vec<u8>> = (0..k).map(|j| {
+                let start = j * sub_block_size;
+                let end = std::cmp::min(start + sub_block_size, chunk.len());
+                let mut sub_block = chunk[start..end].to_vec();
+                if sub_block.len() < sub_block_size {
+                    sub_block.resize(sub_block_size, 0);
+                }
+                sub_block
+            }).collect();
             // Prepare m shards
             let mut shards: Vec<Option<Vec<u8>>> = sub_blocks.into_iter().map(Some).collect();
             for _ in k..m {
@@ -133,8 +113,7 @@
                 let chunk_path = temp_dir.path().join(&chunk_name);
                 let mut f = fs::File::create(&chunk_path).map_err(|e| e.to_string())?;
                 f.write_all(shard).map_err(|e| e.to_string())?;
-                let cid = upload_to_ipfs(&api_url_cloned, chunk_path.to_str().unwrap())
-                    .map_err(|e| e.to_string())?;
+                let cid = upload_to_ipfs(&api_url_cloned, chunk_path.to_str().unwrap()).map_err(|e| e.to_string())?;
                 all_chunk_info.push(ChunkInfo {
                     name: chunk_name,
                     cid,
@@ -145,15 +124,8 @@
             }
         }
         // Build metadata
-        let file_name = std::path::Path::new(&file_path_cloned)
-            .file_name()
-            .unwrap()
-            .to_string_lossy()
-            .to_string();
-        let file_extension = std::path::Path::new(&file_path_cloned)
-            .extension()
-            .map(|s| s.to_string_lossy().to_string())
-            .unwrap_or_default();
+        let file_name = std::path::Path::new(&file_path_cloned).file_name().unwrap().to_string_lossy().to_string();
+        let file_extension = std::path::Path::new(&file_path_cloned).extension().map(|s| s.to_string_lossy().to_string()).unwrap_or_default();
         let encrypted_size = to_process.len();
         let metadata = Metadata {
             original_file: OriginalFileInfo {
@@ -178,8 +150,7 @@
         let metadata_json = serde_json::to_string_pretty(&metadata).map_err(|e| e.to_string())?;
         fs::write(&metadata_path, metadata_json.as_bytes()).map_err(|e| e.to_string())?;
         // Upload metadata
-        let metadata_cid = upload_to_ipfs(&api_url_cloned, metadata_path.to_str().unwrap())
-            .map_err(|e| e.to_string())?;
+        let metadata_cid = upload_to_ipfs(&api_url_cloned, metadata_path.to_str().unwrap()).map_err(|e| e.to_string())?;
         Ok::<(String, String), String>((file_name, metadata_cid))
     })
     .await
@@ -189,12 +160,7 @@
     println!(" Metadata CID: {}", metadata_cid);
 
     // Call request_file_storage and log its returned CID
-<<<<<<< HEAD
-    let storage_result =
-        request_file_storage(&file_name, &metadata_cid, api_url, &seed_phrase).await;
-=======
     let storage_result = request_file_storage(&file_name, &metadata_cid, api_url, &seed_phrase).await;
->>>>>>> 250d3f36
     match &storage_result {
         Ok(res) => println!("[encrypt_and_upload_file] : {}", res),
         Err(e) => println!("[encrypt_and_upload_file] Storage request error: {}", e),
@@ -210,11 +176,7 @@
 ) -> Result<(), String> {
     // Define the API URL inside the function
     let api_url = "http://127.0.0.1:5001";
-<<<<<<< HEAD
-
-=======
     
->>>>>>> 250d3f36
     tokio::task::spawn_blocking(move || {
         // Download metadata
         let metadata_bytes =
