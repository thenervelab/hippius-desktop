--- conflicted
+++ resolved
@@ -1,6 +1,5 @@
-use sp_core::{sr25519, Pair};
+
 use subxt::tx::PairSigner;
-<<<<<<< HEAD
 use sp_core::{Pair, sr25519};
 use crate::substrate_client::get_substrate_client;
 use crate::constants::substrate::SEED_PHRASE;
@@ -25,15 +24,6 @@
 
 impl TryFrom<FileHashWrapper> for FileHash {
     type Error = String;
-=======
-use subxt::{OnlineClient, PolkadotConfig};
-
-#[subxt::subxt(runtime_metadata_path = "metadata.scale")]
-pub mod custom_runtime {}
-
-use custom_runtime::marketplace::calls::types::storage_unpin_request::FileHash;
-use custom_runtime::runtime_types::ipfs_pallet::types::FileInput;
->>>>>>> 955117fd
 
     fn try_from(wrapper: FileHashWrapper) -> Result<Self, Self::Error> {
         // Check if the file_hash length exceeds the maximum allowed length
@@ -72,13 +62,7 @@
     // Convert Vec<FileInputWrapper> to Vec<FileInput>
     let files_input: Vec<FileInput> = files_input.into_iter().map(FileInput::from).collect();
 
-<<<<<<< HEAD
     let tx = custom_runtime::tx().marketplace().storage_request(files_input, miner_ids);
-=======
-    let tx = custom_runtime::tx()
-        .marketplace()
-        .storage_request(files_input, miner_ids);
->>>>>>> 955117fd
     let result = api
         .tx()
         .sign_and_submit_then_watch_default(&tx, &signer)
@@ -88,26 +72,16 @@
 }
 
 #[tauri::command]
-<<<<<<< HEAD
 pub async fn storage_unpin_request_tauri(
     file_hash_wrapper: FileHashWrapper,
 ) -> Result<String, String> {
-=======
-pub async fn storage_unpin_request_tauri(file_hash: FileHash) -> Result<String, String> {
->>>>>>> 955117fd
     let pair = sr25519::Pair::from_string(SEED_PHRASE, None).map_err(|e| e.to_string())?;
     let signer = PairSigner::new(pair);
     let api = get_substrate_client().await?;
 
-<<<<<<< HEAD
     let file_hash = FileHash::try_from(file_hash_wrapper)
         .map_err(|e| format!("FileHash conversion error: {}", e))?;
     let tx = custom_runtime::tx().marketplace().storage_unpin_request(file_hash);
-=======
-    let tx = custom_runtime::tx()
-        .marketplace()
-        .storage_unpin_request(file_hash);
->>>>>>> 955117fd
     let result = api
         .tx()
         .sign_and_submit_then_watch_default(&tx, &signer)
