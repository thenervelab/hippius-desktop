--- conflicted
+++ resolved
@@ -1,8 +1,4 @@
 pub mod ipfs_commands;
-<<<<<<< HEAD
 pub mod substrate_tx;
 pub mod types;
-=======
-pub mod node;
-pub mod substrate_tx;
->>>>>>> 955117fd
+pub mod node;