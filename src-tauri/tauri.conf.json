{
<<<<<<< HEAD
  "$schema": "https://schema.tauri.app/config/2",
  "productName": "Hippius",
  "version": "0.1.0",
  "identifier": "hippius.com",
  "build": {
    "beforeDevCommand": "pnpm dev",
    "devUrl": "http://localhost:3000",
    "beforeBuildCommand": "pnpm build",
    "frontendDist": "../out"
  },
  "app": {
    "windows": [
      {
        "title": "Hippius",
        "width": 800,
        "height": 600
      }
    ],
    "security": {
      "csp": null
=======
    "$schema": "https://schema.tauri.app/config/2",
    "productName": "Hippius",
    "version": "0.1.0",
    "identifier": "hippius.com",
    "build": {
        "beforeDevCommand": "pnpm dev",
        "devUrl": "http://localhost:3000",
        "beforeBuildCommand": "pnpm build",
        "frontendDist": "../out"
    },
    "app": {
        "windows": [{
            "title": "Hippius",
            "width": 900,
            "height": 700
        }],
        "security": {
            "csp": null
        }
    },
    "bundle": {
        "active": true,
        "targets": "all",
        "icon": [
            "icons/32x32.png",
            "icons/128x128.png",
            "icons/128x128@2x.png",
            "icons/icon.icns",
            "icons/icon.ico"
        ]
>>>>>>> af2c565b
    }
  },
  "bundle": {
    "active": true,
    "targets": "all",
    "icon": [
      "icons/32x32.png",
      "icons/128x128.png",
      "icons/128x128@2x.png",
      "icons/icon.icns",
      "icons/icon.ico"
    ]
  }
}<|MERGE_RESOLUTION|>--- conflicted
+++ resolved
@@ -1,5 +1,4 @@
 {
-<<<<<<< HEAD
   "$schema": "https://schema.tauri.app/config/2",
   "productName": "Hippius",
   "version": "0.1.0",
@@ -14,44 +13,12 @@
     "windows": [
       {
         "title": "Hippius",
-        "width": 800,
-        "height": 600
+        "width": 900,
+        "height": 700
       }
     ],
     "security": {
       "csp": null
-=======
-    "$schema": "https://schema.tauri.app/config/2",
-    "productName": "Hippius",
-    "version": "0.1.0",
-    "identifier": "hippius.com",
-    "build": {
-        "beforeDevCommand": "pnpm dev",
-        "devUrl": "http://localhost:3000",
-        "beforeBuildCommand": "pnpm build",
-        "frontendDist": "../out"
-    },
-    "app": {
-        "windows": [{
-            "title": "Hippius",
-            "width": 900,
-            "height": 700
-        }],
-        "security": {
-            "csp": null
-        }
-    },
-    "bundle": {
-        "active": true,
-        "targets": "all",
-        "icon": [
-            "icons/32x32.png",
-            "icons/128x128.png",
-            "icons/128x128@2x.png",
-            "icons/icon.icns",
-            "icons/icon.ico"
-        ]
->>>>>>> af2c565b
     }
   },
   "bundle": {
