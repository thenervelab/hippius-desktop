--- conflicted
+++ resolved
@@ -9,38 +9,6 @@
         "beforeBuildCommand": "pnpm build",
         "frontendDist": "../out"
     },
-<<<<<<< HEAD
-    "updater": {
-      "active": true,
-      "windows": {
-        "installMode": "passive"
-      },
-      "pubkey": "dW50cnVzdGVkIGNvbW1lbnQ6IG1pbmlzaWduIHB1YmxpYyBrZXk6IEQwNzAxNTdDOEIxRDUxNzIKUldSeVVSMkxmQlZ3ME5BQXVHbFdaVHNOdlBNMUp3M2dUYXM2SGZYL2w1a0tVUkZBM3NhSHpDTkEK",
-      "endpoints": ["https://hippius.com/downloads/latest.json"],
-      "dangerousInsecureTransportProtocol": true
-    }
-  },
-  "app": {
-    "windows": [
-      {
-        "dragDropEnabled": false,
-        "title": "Hippius",
-        "width": 1280,
-        "height": 800,
-        "visible": true,
-        "center": true,
-        "resizable": true
-      }
-    ],
-    
-    "security": {
-      "capabilities": ["default"],
-      "csp": null,
-      "assetProtocol": {
-        "enable": true,
-        "scope": ["$HOME/**", "%USERPROFILE%/**", "$RESOURCE/**"]
-      }
-=======
     "plugins": {
         "fs": {
             "requireLiteralLeadingDot": false
@@ -95,6 +63,5 @@
                 "displayLanguageSelector": false
             }
         }
->>>>>>> d299e6bb
     }
 }