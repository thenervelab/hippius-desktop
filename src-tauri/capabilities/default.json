{
  "$schema": "../gen/schemas/desktop-schema.json",
  "identifier": "default",
  "description": "Allow read, write & exists on AppLocalData/wallet.db and enable event communication",
  "windows": ["main"],
  "permissions": [
    "core:default",
    "opener:default",
    "fs:default",
    {
      "identifier": "fs:allow-exists",
      "allow": [
        {
          "path": "$APPLOCALDATA/wallet.db"
        }
      ]
    },
    {
      "identifier": "fs:allow-write-file",
      "allow": [
        {
          "path": "$APPLOCALDATA/wallet.db"
        }
      ]
    },
    {
      "identifier": "fs:allow-read-file",
      "allow": [
        {
          "path": "$APPLOCALDATA/wallet.db"
        }
      ]
    },
    {
      "identifier": "fs:allow-applocaldata-read-recursive",
      "allow": [
        {
          "path": "$APPLOCALDATA/wallet.db"
        }
      ]
    },
    {
      "identifier": "fs:allow-applocaldata-write-recursive",
      "allow": [
        {
          "path": "$APPLOCALDATA/wallet.db"
        }
      ]
    },
    {
      "identifier": "fs:allow-mkdir",
<<<<<<< HEAD
      "allow": [{ "path": "$APPLOCALDATA" }]
    },
    "core:event:allow-listen",
    "core:event:allow-unlisten",
    "core:event:allow-emit",
    "core:event:allow-emit-to"
=======
      "allow": [
        {
          "path": "$APPLOCALDATA"
        }
      ]
    },
    "dialog:default"
>>>>>>> c2db0260
  ]
}<|MERGE_RESOLUTION|>--- conflicted
+++ resolved
@@ -49,21 +49,11 @@
     },
     {
       "identifier": "fs:allow-mkdir",
-<<<<<<< HEAD
       "allow": [{ "path": "$APPLOCALDATA" }]
     },
     "core:event:allow-listen",
     "core:event:allow-unlisten",
     "core:event:allow-emit",
     "core:event:allow-emit-to"
-=======
-      "allow": [
-        {
-          "path": "$APPLOCALDATA"
-        }
-      ]
-    },
-    "dialog:default"
->>>>>>> c2db0260
   ]
 }