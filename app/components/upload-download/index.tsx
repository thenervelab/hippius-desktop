--- conflicted
+++ resolved
@@ -1,15 +1,7 @@
-<<<<<<< HEAD
-/* eslint-disable @typescript-eslint/no-explicit-any */
-import { open } from "@tauri-apps/plugin-dialog";
-import { invoke } from '@tauri-apps/api/core';
-import { useState } from 'react';
-import { useWalletAuth } from "@/app/lib/wallet-auth-context";
-=======
 // import { open } from "@tauri-apps/plugin-dialog";
 // import { invoke } from '@tauri-apps/api/core';
 // import { useState } from 'react';
 // import { useWalletAuth } from "@/app/lib/wallet-auth-context";
->>>>>>> 0f82c174
 
 // const UploadFileComponent = () => {
 //   const [status, setStatus] = useState<string>('');
@@ -47,61 +39,6 @@
 //     }
 //   };
 
-<<<<<<< HEAD
-  const testListFolderContents = async () => {
-    try {
-      setStatus('Fetching folder contents...');
-      const folderName = 'test-folder'; // You can make this dynamic if needed
-      const folderMetadataCid = 'bafkreiclfqhwzmhtcjlbju4yn3h23pqckpd24mo3fn6erxhjrphe2epemm';
-
-      const contents = await invoke('list_folder_contents', {
-        folderName: folderName,
-        folderMetadataCid: folderMetadataCid
-      });
-
-      setFolderContents(contents as any[]);
-      setStatus(`Found ${(contents as any[]).length} items in folder`);
-    } catch (error) {
-      setStatus(`Error listing folder contents: ${error}`);
-      console.error('Error listing folder:', error);
-    }
-  };
-
-  return (
-    <div style={{ padding: '20px' }}>
-      <div style={{ marginBottom: '20px' }}>
-        <h3>File Upload</h3>
-        <button onClick={handleFileUpload} style={{ marginRight: '10px' }}>Select and Upload File</button>
-      </div>
-
-      <div style={{ marginTop: '20px' }}>
-        <h3>Test Folder Listing</h3>
-        <button onClick={testListFolderContents} style={{ marginBottom: '10px' }}>
-          Test List Folder Contents
-        </button>
-
-        {folderContents.length > 0 && (
-          <div style={{ marginTop: '10px' }}>
-            <h4>Folder Contents:</h4>
-            <ul>
-              {folderContents.map((item, index) => (
-                <li key={index}>
-                  {item.file_name} (Size: {item.file_size} bytes)
-                </li>
-              ))}
-            </ul>
-          </div>
-        )}
-      </div>
-
-      <div style={{ marginTop: '20px' }}>
-        <h4>Status:</h4>
-        <p>{status}</p>
-      </div>
-    </div>
-  );
-};
-=======
 //   const testListFolderContents = async () => {
 //     try {
 //       setStatus('Fetching folder contents...');
@@ -155,6 +92,5 @@
 //     </div>
 //   );
 // };
->>>>>>> 0f82c174
 
 // export default UploadFileComponent;