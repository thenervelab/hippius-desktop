"use client";

import { FC, useEffect, useRef, useMemo, useState, useCallback } from "react";
import useUserIpfsFiles, {
  FormattedUserIpfsFile,
} from "@/lib/hooks/use-user-ipfs-files";
import {
  RefreshButton,
  Icons,
  SearchInput,
  WaitAMoment,
} from "@/components/ui";
import AddButton from "./AddFileButton";
import FilesTable from "./files-table";
import CardView from "./card-view";
import Link from "next/link";

import { cn, formatBytesFromBigInt } from "@/lib/utils";
import { decodeHexCid } from "@/lib/utils/decodeHexCid";
import FileDetailsDialog, { FileDetail } from "./files-table/UnpinFilesDialog";
import InsufficientCreditsDialog from "./InsufficientCreditsDialog";
import SidebarDialog from "@/components/ui/sidebar-dialog";
import UploadStatusWidget from "./UploadStatusWidget";
import FilterDialogContent from "./filter-dialog-content";
import IPFSNoEntriesFound from "./files-table/IpfsNoEntriesFound";
import FilterChips from "./filter-chips";
import { FileTypes } from "@/lib/types/fileTypes";
import {
  filterFiles,
  generateActiveFilters,
  ActiveFilter,
} from "@/lib/utils/fileFilterUtils";
import { usePolkadotApi } from "@/lib/polkadot-api-context";
import { enrichFilesWithTimestamps } from "@/lib/utils/blockTimestampUtils";
import StorageStateList from "./storage-stats";

const Ipfs: FC<{ isRecentFiles?: boolean }> = ({ isRecentFiles = false }) => {
  const { api } = usePolkadotApi();
  const {
    data,
    isLoading,
    refetch: refetchUserFiles,
    isRefetching,
    isFetching,
    error,
  } = useUserIpfsFiles();

  const addButtonRef = useRef<{ openWithFiles(files: FileList): void }>(null);
  const [viewMode, setViewMode] = useState<"list" | "card">("list");
  const [isFilterOpen, setIsFilterOpen] = useState(false);
  const [shouldResetPagination, setShouldResetPagination] = useState(false);

  // Search state
  const [searchTerm, setSearchTerm] = useState<string>("");

  // Filter states
  const [selectedFileTypes, setSelectedFileTypes] = useState<FileTypes[]>([]);
  const [selectedDate, setSelectedDate] = useState<string>("");
  const [selectedFileSize, setSelectedFileSize] = useState<number>(0);
  const [selectedSizeUnit, setSelectedSizeUnit] = useState<string>("GB");

  // Active filters state
  const [activeFilters, setActiveFilters] = useState<ActiveFilter[]>([]);

  const [unpinnedFiles, setUnpinnedFiles] = useState<FileDetail[] | null>(null);
  const [isUnpinnedOpen, setIsUnpinnedOpen] = useState(false);

  const [filesWithTimestamps, setFilesWithTimestamps] = useState<
    Array<FormattedUserIpfsFile & { timestamp?: Date | null }>
  >([]);
  const [isProcessingTimestamps, setIsProcessingTimestamps] = useState(false);

  // Filter out deleted files
  const allFilteredData = useMemo(() => {
    if (data?.files) {
      return data.files.filter((file) => !file.deleted);
    }
    return [];
  }, [data?.files]);

  // Extract unpinned file details from data
  const unpinnedFileDetails = useMemo(() => {
    if (!data?.files) return [];

    const filteredUnpinnedFiles = data.files.filter((file) => !file.isAssigned);
    return filteredUnpinnedFiles.map((file) => ({
      filename: file.name || "Unnamed File",
      cid: decodeHexCid(file.cid),
      createdAt: file.createdAt,
    }));
  }, [data?.files]);

  // Update unpinned files state when unpinned file details change
  useEffect(() => {
    if (unpinnedFileDetails.length > 0) {
      setUnpinnedFiles(unpinnedFileDetails);
      setIsUnpinnedOpen(true);
    } else {
      setUnpinnedFiles(null);
      setIsUnpinnedOpen(false);
    }
  }, [unpinnedFileDetails]);

  // Enrich files with timestamps when allFilteredData or api changes
  useEffect(() => {
    const enrichFiles = async () => {
      if (allFilteredData.length && api) {
        setIsProcessingTimestamps(true);
        try {
          const enriched = await enrichFilesWithTimestamps(
            api,
            allFilteredData
          );
          setFilesWithTimestamps(
            enriched as Array<
              FormattedUserIpfsFile & { timestamp?: Date | null }
            >
          );
        } catch (error) {
          console.error("Error enriching files with timestamps:", error);
        } finally {
          setIsProcessingTimestamps(false);
        }
      } else {
        setFilesWithTimestamps([]);
        setIsProcessingTimestamps(false);
      }
    };

    enrichFiles();
  }, [allFilteredData, api]);

  const filteredData = useMemo(() => {
    return filterFiles(filesWithTimestamps, {
      searchTerm,
      fileTypes: selectedFileTypes,
      dateFilter: selectedDate,
      fileSize: selectedFileSize,
    });
  }, [
    filesWithTimestamps,
    searchTerm,
    selectedFileTypes,
    selectedDate,
    selectedFileSize,
  ]);

  useEffect(() => {
    const newActiveFilters = generateActiveFilters(
      selectedFileTypes,
      selectedDate,
      selectedFileSize
    );
    setActiveFilters(newActiveFilters);
  }, [selectedFileTypes, selectedDate, selectedFileSize]);

  useEffect(() => {
    setShouldResetPagination(true);
  }, [searchTerm, selectedFileTypes, selectedDate, selectedFileSize]);

  const handlePaginationReset = useCallback(() => {
    setShouldResetPagination(false);
  }, []);

  // Handle removing a filter
  const handleRemoveFilter = (filter: ActiveFilter) => {
    switch (filter.type) {
      case "fileType":
        setSelectedFileTypes((prev) =>
          prev.filter((type) => type !== filter.value)
        );
        break;

      case "date":
        setSelectedDate("");
        break;

      case "fileSize":
        setSelectedFileSize(0);
        break;
    }
  };

  // Handle applying filters from dialog
  const handleApplyFilters = useCallback(
    (
      fileTypes: FileTypes[],
      date: string,
      fileSize: number,
      sizeUnit: string
    ) => {
      setSelectedFileTypes(fileTypes);
      setSelectedDate(date);
      setSelectedFileSize(fileSize);
      setSelectedSizeUnit(sizeUnit);
      setIsFilterOpen(false);
    },
    []
  );

  // Format storage size with proper units
  const formattedStorageSize = useMemo(() => {
    if (!data?.totalStorageSize) return "0 B";
    return formatBytesFromBigInt(data.totalStorageSize);
  }, [data?.totalStorageSize]);

  // Handle resetting filters
  const handleResetFilters = useCallback(() => {
    setSelectedFileTypes([]);
    setSelectedDate("");
    setSelectedFileSize(0);
    setSelectedSizeUnit("GB");
  }, []);

  // Handle search input change
  const handleSearchChange = useCallback((value: string) => {
    setSearchTerm(value);
    // Signal pagination reset but don't directly change it
  }, []);

  // Load the table once on mount and set up interval refresh
  useEffect(() => {
    // Initial fetch
    refetchUserFiles();

    // Set up an interval to periodically refetch data
    const intervalId = setInterval(() => {
      refetchUserFiles();
    }, 300000); // Every 5 minutes

    // Clean up interval on unmount
    return () => clearInterval(intervalId);
  }, [refetchUserFiles]);

  // Log error for debugging
  useEffect(() => {
    if (error) {
      console.error("Error in useUserIpfsFiles:", error);
    }
  }, [error]);

  const displayedData = useMemo(() => {
    return isRecentFiles ? filteredData.slice(0, 8) : filteredData;
  }, [filteredData, isRecentFiles]);

  const renderContent = () => {
    if (isLoading || isFetching || isProcessingTimestamps) {
      return <WaitAMoment isRecentFiles={isRecentFiles} />;
    }

    if (
      (!filteredData.length && !searchTerm && activeFilters.length === 0) ||
      error
    ) {
      return <IPFSNoEntriesFound />;
    }

    if (!filteredData.length && (searchTerm || activeFilters.length > 0)) {
      return (
        <div className="flex flex-col items-center justify-center py-16 min-h-[600px]">
          <div className="w-12 h-12 rounded-full bg-primary-90 flex items-center justify-center mb-2">
            <Icons.File className="size-7 text-primary-50" />
          </div>
          <h3 className="text-lg font-medium text-grey-10 mb-1">
            No matching files found
          </h3>
          <p className="text-grey-50 text-sm max-w-[270px] text-center">
            Try adjusting the filters or clearing them to see more results.
          </p>
        </div>
      );
    }

    if (viewMode === "list") {
<<<<<<< HEAD
      return (
        <FilesTable
          showUnpinnedDialog={false}
          files={filteredData}
          resetPagination={shouldResetPagination}
          onPaginationReset={handlePaginationReset}
        />
      );
    } else {
      return (
        <CardView
          showUnpinnedDialog={false}
          files={filteredData}
          resetPagination={shouldResetPagination}
          onPaginationReset={handlePaginationReset}
        />
      );
=======
      return <FilesTable showUnpinnedDialog={false} files={displayedData} />;
    } else {
      return <CardView showUnpinnedDialog={false} files={displayedData} />;
>>>>>>> 18df5cd7
    }
  };

  return (
    <div className="w-full relative mt-6">
<<<<<<< HEAD
      <div className="flex items-center w-full justify-between gap-6 flex-wrap">
        <div className="flex items-center gap-4">
          <StorageStateList
            storageUsed={formattedStorageSize}
            numberOfFiles={data?.length || 0}
          />
        </div>
=======
      {/* Recent Files header and View All Files link */}

      <div
        className={cn("flex items-center w-full justify-end gap-6 flex-wrap", {
          "justify-between": isRecentFiles,
          "justify-end": !isRecentFiles,
        })}
      >
        {isRecentFiles && (
          <h2 className="text-lg font-medium text-grey-10">Recent Files</h2>
        )}
>>>>>>> 18df5cd7
        <div className="flex items-center gap-x-4">
          <RefreshButton
            refetching={isRefetching || isFetching}
            onClick={() => refetchUserFiles()}
          />

          {!isRecentFiles && (
            <div className="">
              <SearchInput
                className="h-9"
                value={searchTerm}
                onChange={handleSearchChange}
              />
            </div>
          )}

          <div className="flex gap-2 border border-grey-80 p-1 rounded">
            <button
              className={cn(
                "p-1 rounded",
                viewMode === "list"
                  ? "bg-primary-100 border border-primary-80 text-primary-40 rounded"
                  : "bg-grey-100 text-grey-70"
              )}
              onClick={() => setViewMode("list")}
              aria-label="List View"
            >
              <Icons.Grid className="size-5" />
            </button>
            <button
              className={cn(
                "p-1 rounded",
                viewMode === "card"
                  ? "bg-primary-100 border border-primary-80 text-primary-40 rounded"
                  : "bg-grey-100 text-grey-70"
              )}
              onClick={() => setViewMode("card")}
              aria-label="Card View"
            >
              <Icons.Category className="size-5" />
            </button>
          </div>
          {isRecentFiles && (
            <Link
              href="/files"
              className="px-4 py-2.5 items-center flex bg-grey-90 rounded hover:bg-primary-50 hover:text-white active:bg-primary-70 active:text-white text-grey-10 leading-5 text-[14px] font-medium transition-colors focus:outline-none focus:ring-2 focus:ring-primary-50"
            >
              View All Files
              <Icons.ArrowRight className="size-[14px] ml-1" />
            </Link>
          )}
          {!isRecentFiles && (
            <div className="flex border border-grey-80 p-1 rounded">
              <button
                className="flex justify-center items-center p-1 cursor-pointer bg-white text-grey-70 rounded"
                onClick={() => setIsFilterOpen(true)}
                aria-label="Filter"
              >
                <Icons.Filter className="size-5" />
                {activeFilters.length > 0 && (
                  <span className="ml-1 p-1 bg-primary-100 text-primary-30 border border-primary-80 text-xs rounded min-w-4 h-4 flex items-center justify-center">
                    {activeFilters.length}
                  </span>
                )}
              </button>
            </div>
          )}

          <AddButton ref={addButtonRef} className="h-9" />
        </div>
      </div>

      {/* Active Filters Display */}
      {activeFilters.length > 0 && !isRecentFiles && (
        <FilterChips
          filters={activeFilters}
          onRemoveFilter={handleRemoveFilter}
          onOpenFilterDialog={() => setIsFilterOpen(true)}
          className="mt-4 mb-2"
        />
      )}

      <div className="w-full mt-4">{renderContent()}</div>

      {unpinnedFiles && unpinnedFiles.length > 0 && (
        <FileDetailsDialog
          open={!isLoading && isUnpinnedOpen}
          unpinnedFiles={unpinnedFiles}
        />
      )}

      <InsufficientCreditsDialog />
      <UploadStatusWidget />

      {/* Filter Sidebar Dialog */}
      <SidebarDialog
        heading="Filter"
        open={isFilterOpen}
        onOpenChange={setIsFilterOpen}
      >
        <FilterDialogContent
          selectedFileTypes={selectedFileTypes}
          selectedDate={selectedDate}
          selectedFileSize={selectedFileSize}
          selectedSizeUnit={selectedSizeUnit}
          onApplyFilters={handleApplyFilters}
          onResetFilters={handleResetFilters}
        />
      </SidebarDialog>
    </div>
  );
};

export default Ipfs;<|MERGE_RESOLUTION|>--- conflicted
+++ resolved
@@ -272,11 +272,10 @@
     }
 
     if (viewMode === "list") {
-<<<<<<< HEAD
       return (
         <FilesTable
           showUnpinnedDialog={false}
-          files={filteredData}
+          files={displayedData}
           resetPagination={shouldResetPagination}
           onPaginationReset={handlePaginationReset}
         />
@@ -285,42 +284,29 @@
       return (
         <CardView
           showUnpinnedDialog={false}
-          files={filteredData}
+          files={displayedData}
           resetPagination={shouldResetPagination}
           onPaginationReset={handlePaginationReset}
         />
       );
-=======
-      return <FilesTable showUnpinnedDialog={false} files={displayedData} />;
-    } else {
-      return <CardView showUnpinnedDialog={false} files={displayedData} />;
->>>>>>> 18df5cd7
     }
   };
 
   return (
     <div className="w-full relative mt-6">
-<<<<<<< HEAD
-      <div className="flex items-center w-full justify-between gap-6 flex-wrap">
-        <div className="flex items-center gap-4">
+      {/* Recent Files header and View All Files link */}
+
+      <div
+        className="flex items-center justify-between w-full gap-6 flex-wrap"
+      >
+        {isRecentFiles ? (
+          <h2 className="text-lg font-medium text-grey-10">Recent Files</h2>
+        ) : <div className="flex items-center gap-4">
           <StorageStateList
             storageUsed={formattedStorageSize}
             numberOfFiles={data?.length || 0}
           />
-        </div>
-=======
-      {/* Recent Files header and View All Files link */}
-
-      <div
-        className={cn("flex items-center w-full justify-end gap-6 flex-wrap", {
-          "justify-between": isRecentFiles,
-          "justify-end": !isRecentFiles,
-        })}
-      >
-        {isRecentFiles && (
-          <h2 className="text-lg font-medium text-grey-10">Recent Files</h2>
-        )}
->>>>>>> 18df5cd7
+        </div>}
         <div className="flex items-center gap-x-4">
           <RefreshButton
             refetching={isRefetching || isFetching}
