import { IconComponent } from "@/app/lib/types";
export const Folder2: IconComponent = (props) => (
<<<<<<< HEAD
    <svg viewBox="0 0 20 20" fill="none" xmlns="http://www.w3.org/2000/svg" {...props}>
        <g clipPath="url(#clip0_26323_10244)">
            <path d="M17.5 9.25V13.75C17.5 16.75 16.75 17.5 13.75 17.5H6.25C3.25 17.5 2.5 16.75 2.5 13.75V6.25C2.5 3.25 3.25 2.5 6.25 2.5H7.375C8.5 2.5 8.7475 2.83 9.175 3.4L10.3 4.9C10.585 5.275 10.75 5.5 11.5 5.5H13.75C16.75 5.5 17.5 6.25 17.5 9.25Z" fill="#3167DD" />
        </g>
        <defs>
            <clipPath id="clip0_26323_10244">
                <rect width="20" height="20" rx="4" fill="white" />
            </clipPath>
        </defs>
    </svg>

=======
  <svg
    viewBox="0 0 20 20"
    fill="none"
    xmlns="http://www.w3.org/2000/svg"
    {...props}
  >
    <g clipPath="url(#clip0_26323_10244)">
      <path
        d="M17.5 9.25V13.75C17.5 16.75 16.75 17.5 13.75 17.5H6.25C3.25 17.5 2.5 16.75 2.5 13.75V6.25C2.5 3.25 3.25 2.5 6.25 2.5H7.375C8.5 2.5 8.7475 2.83 9.175 3.4L10.3 4.9C10.585 5.275 10.75 5.5 11.5 5.5H13.75C16.75 5.5 17.5 6.25 17.5 9.25Z"
        fill="#3167DD"
      />
    </g>
    <defs>
      <clipPath id="clip0_26323_10244">
        <rect width="20" height="20" rx="4" fill="white" />
      </clipPath>
    </defs>
  </svg>
>>>>>>> c8cf21c4
);

export default Folder2;<|MERGE_RESOLUTION|>--- conflicted
+++ resolved
@@ -1,9 +1,16 @@
 import { IconComponent } from "@/app/lib/types";
 export const Folder2: IconComponent = (props) => (
-<<<<<<< HEAD
-    <svg viewBox="0 0 20 20" fill="none" xmlns="http://www.w3.org/2000/svg" {...props}>
+    <svg
+        viewBox="0 0 20 20"
+        fill="none"
+        xmlns="http://www.w3.org/2000/svg"
+        {...props}
+    >
         <g clipPath="url(#clip0_26323_10244)">
-            <path d="M17.5 9.25V13.75C17.5 16.75 16.75 17.5 13.75 17.5H6.25C3.25 17.5 2.5 16.75 2.5 13.75V6.25C2.5 3.25 3.25 2.5 6.25 2.5H7.375C8.5 2.5 8.7475 2.83 9.175 3.4L10.3 4.9C10.585 5.275 10.75 5.5 11.5 5.5H13.75C16.75 5.5 17.5 6.25 17.5 9.25Z" fill="#3167DD" />
+            <path
+                d="M17.5 9.25V13.75C17.5 16.75 16.75 17.5 13.75 17.5H6.25C3.25 17.5 2.5 16.75 2.5 13.75V6.25C2.5 3.25 3.25 2.5 6.25 2.5H7.375C8.5 2.5 8.7475 2.83 9.175 3.4L10.3 4.9C10.585 5.275 10.75 5.5 11.5 5.5H13.75C16.75 5.5 17.5 6.25 17.5 9.25Z"
+                fill="#3167DD"
+            />
         </g>
         <defs>
             <clipPath id="clip0_26323_10244">
@@ -11,27 +18,6 @@
             </clipPath>
         </defs>
     </svg>
-
-=======
-  <svg
-    viewBox="0 0 20 20"
-    fill="none"
-    xmlns="http://www.w3.org/2000/svg"
-    {...props}
-  >
-    <g clipPath="url(#clip0_26323_10244)">
-      <path
-        d="M17.5 9.25V13.75C17.5 16.75 16.75 17.5 13.75 17.5H6.25C3.25 17.5 2.5 16.75 2.5 13.75V6.25C2.5 3.25 3.25 2.5 6.25 2.5H7.375C8.5 2.5 8.7475 2.83 9.175 3.4L10.3 4.9C10.585 5.275 10.75 5.5 11.5 5.5H13.75C16.75 5.5 17.5 6.25 17.5 9.25Z"
-        fill="#3167DD"
-      />
-    </g>
-    <defs>
-      <clipPath id="clip0_26323_10244">
-        <rect width="20" height="20" rx="4" fill="white" />
-      </clipPath>
-    </defs>
-  </svg>
->>>>>>> c8cf21c4
 );
 
 export default Folder2;