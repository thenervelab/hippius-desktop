--- conflicted
+++ resolved
@@ -2,7 +2,7 @@
 
 import DashboardTitleWrapper from "../components/dashboard-title-wrapper";
 import HomePage from "../components/page-sections/home";
-import IpfsTest from "../components/upload-download";
+// import IpfsTest from "../components/upload-download";
 // import { useFilesNotification } from "../lib/hooks/useFilesNotification";
 
 export default function Home() {
@@ -10,11 +10,7 @@
 
   return (
     <DashboardTitleWrapper mainText="">
-<<<<<<< HEAD
       {/* <IpfsTest /> */}
-=======
-      <IpfsTest />
->>>>>>> 8d7fbb8f
       {/* TEMPORARY SYNC STATUS DISPLAY - TO BE REMOVED LATER */}
       {/* {syncStatus && (
         <div className="p-3 border-b border-grey-80">
