--- conflicted
+++ resolved
@@ -4,8 +4,6 @@
 import { saveBytes } from "./hippiusDesktopDB";
 import initSqlJs from "sql.js/dist/sql-wasm.js";
 import { invoke } from "@tauri-apps/api/core";
-<<<<<<< HEAD
-=======
 import { getBackendData } from "./backendDataDb";
 import { BackendData } from "./exportHippiusDB";
 
@@ -43,7 +41,6 @@
     };
   }
 }
->>>>>>> 77516aee
 
 export async function restoreWalletFromZip(
   zipFile: File,
