--- conflicted
+++ resolved
@@ -4,10 +4,6 @@
 import { invoke } from "@tauri-apps/api/core";
 import { save } from "@tauri-apps/plugin-dialog";
 import { writeFile } from "@tauri-apps/plugin-fs";
-<<<<<<< HEAD
-
-=======
->>>>>>> bd2e4798
 
 export const downloadIpfsFile = async (
   file: FormattedUserIpfsFile,
